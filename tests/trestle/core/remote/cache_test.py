--- conflicted
+++ resolved
@@ -20,12 +20,8 @@
 import string
 
 from trestle.core import generators
-from trestle.core.remote import cache
-<<<<<<< HEAD
+# from trestle.core.remote import cache
 from trestle.core.settings import Settings
-=======
-from trestle.oscal.catalog import Catalog
->>>>>>> c049fa5e
 
 
 def test_fetcher_base():
