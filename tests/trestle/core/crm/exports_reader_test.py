# Copyright (c) 2020 IBM Corp. All rights reserved.
#
# Licensed under the Apache License, Version 2.0 (the "License");
# you may not use this file except in compliance with the License.
# You may obtain a copy of the License at
#
#     https://www.apache.org/licenses/LICENSE-2.0
#
# Unless required by applicable law or agreed to in writing, software
# distributed under the License is distributed on an "AS IS" BASIS,
# WITHOUT WARRANTIES OR CONDITIONS OF ANY KIND, either express or implied.
# See the License for the specific language governing permissions and
# limitations under the License.
"""Tests for the ssp_generator module."""

import pathlib
import uuid

import pytest

from tests import test_utils

import trestle.common.const as const
import trestle.core.crm.export_reader as exportreader
import trestle.core.generators as gens
import trestle.oscal.ssp as ossp
from trestle.common.model_utils import ModelUtils
from trestle.core.models.file_content_type import FileContentType

leveraged_ssp = 'leveraged_ssp'
leveraging_ssp = 'my_ssp'

expected_appliance_uuid = '22222222-0000-4000-9001-000000000003'
expected_saas_uuid = '22222222-0000-4000-9001-000000000001'

example_provided_uuid = '18ac4e2a-b5f2-46e4-94fa-cc84ab6fe114'
example_responsibility_uuid = '4b34c68f-75fa-4b38-baf0-e50158c13ac2'


<<<<<<< HEAD
=======
@pytest.fixture(scope='function')
def sample_implemented_requirement() -> ossp.ImplementedRequirement:
    """Return a valid ComponentDefinition object with some contents."""
    # one component has no properties - the other has two
    impl_req: ossp.ImplementedRequirement = gens.generate_sample_model(ossp.ImplementedRequirement)
    by_comp: ossp.ByComponent = gens.generate_sample_model(ossp.ByComponent)
    impl_req.by_components = [by_comp]
    return impl_req


>>>>>>> 6de26a19
def prep_inheritance_dir(ac_appliance_dir: pathlib.Path) -> None:
    """Prepare inheritance directory with basic information."""
    ac_2 = ac_appliance_dir.joinpath('ac-2')
    ac_2.mkdir(parents=True)

    inheritance_text = test_utils.generate_test_inheritance_md(
        provided_uuid=example_provided_uuid,
        responsibility_uuid=example_responsibility_uuid,
<<<<<<< HEAD
        leveraged_statement_names=['Access Control Appliance', 'THIS SYSTEM (SaaS)'],
        leveraged_ssp_href='trestle://leveraged_ssp.json'
=======
        leveraged_statement_names=['Access Control Appliance', 'THIS SYSTEM (SaaS)']
>>>>>>> 6de26a19
    )

    file = ac_2 / f'{expected_appliance_uuid}.md'
    with open(file, 'w') as f:
        f.write(inheritance_text)

    # test with a statement
    ac_2a = ac_appliance_dir.joinpath('ac-2_smt.a')
    ac_2a.mkdir(parents=True)

    file = ac_2a / f'{expected_appliance_uuid}.md'
    with open(file, 'w') as f:
        f.write(inheritance_text)


def test_read_exports_from_markdown(tmp_trestle_dir: pathlib.Path) -> None:
    """Test exports reader with inheritance view."""
    inheritance_path = tmp_trestle_dir.joinpath(leveraged_ssp, const.INHERITANCE_VIEW_DIR)
    ac_appliance_dir = inheritance_path.joinpath('Access Control Appliance')
    prep_inheritance_dir(ac_appliance_dir)

    test_utils.load_from_json(tmp_trestle_dir, 'leveraging_ssp', leveraging_ssp, ossp.SystemSecurityPlan)

    orig_ssp, _ = ModelUtils.load_model_for_class(
        tmp_trestle_dir,
        leveraging_ssp,
        ossp.SystemSecurityPlan,
        FileContentType.JSON)

<<<<<<< HEAD
    reader = exportreader.ExportReader(inheritance_path, orig_ssp)
=======
    reader = exportreader.ExportReader(inheritance_path, orig_ssp)  # type: ignore
>>>>>>> 6de26a19
    ssp = reader.read_exports_from_markdown()

    implemented_requirements = ssp.control_implementation.implemented_requirements

    assert implemented_requirements[0].control_id == 'ac-2'
    assert implemented_requirements[0].by_components[0].component_uuid == expected_appliance_uuid  # type: ignore

    by_comp = implemented_requirements[0].by_components[0]  # type: ignore

    assert by_comp.inherited[0].provided_uuid == '18ac4e2a-b5f2-46e4-94fa-cc84ab6fe114'  # type: ignore
    assert by_comp.satisfied[0].responsibility_uuid == '4b34c68f-75fa-4b38-baf0-e50158c13ac2'  # type: ignore
    assert by_comp.satisfied[0].description == 'My Satisfied Description'  # type: ignore

    assert implemented_requirements[0].by_components[1].component_uuid == expected_saas_uuid  # type: ignore
    by_comp = implemented_requirements[0].by_components[1]  # type: ignore

    assert by_comp.inherited[0].provided_uuid == '18ac4e2a-b5f2-46e4-94fa-cc84ab6fe114'  # type: ignore
    assert by_comp.satisfied[0].responsibility_uuid == '4b34c68f-75fa-4b38-baf0-e50158c13ac2'  # type: ignore
    assert by_comp.satisfied[0].description == 'My Satisfied Description'  # type: ignore

    # Ensure that the statement is also added to the SSP
    assert implemented_requirements[0].statements is not None
    assert implemented_requirements[0].statements[0].statement_id == 'ac-2_smt.a'


def test_read_inheritance_markdown_dir(tmp_trestle_dir: pathlib.Path) -> None:
    """Test reading inheritance view directory."""
    inheritance_path = tmp_trestle_dir.joinpath(leveraged_ssp, const.INHERITANCE_VIEW_DIR)
    ac_appliance_dir = inheritance_path.joinpath('Access Control Appliance')
    prep_inheritance_dir(ac_appliance_dir)

    unmapped_text = test_utils.generate_test_inheritance_md(
        provided_uuid=example_provided_uuid,
        responsibility_uuid=example_responsibility_uuid,
<<<<<<< HEAD
        leveraged_statement_names=[const.REPLACE_ME],
        leveraged_ssp_href='trestle://leveraged_ssp.json'
=======
        leveraged_statement_names=[const.REPLACE_ME]
>>>>>>> 6de26a19
    )

    ac_21 = ac_appliance_dir.joinpath('ac-2.1')
    ac_21.mkdir(parents=True)
    # Ensure this file does not get added to the dictionary
    file = ac_21 / f'{expected_appliance_uuid}.md'
    with open(file, 'w') as f:
        f.write(unmapped_text)

    test_utils.load_from_json(tmp_trestle_dir, 'leveraging_ssp', leveraging_ssp, ossp.SystemSecurityPlan)

    orig_ssp, _ = ModelUtils.load_model_for_class(
        tmp_trestle_dir,
        leveraging_ssp,
        ossp.SystemSecurityPlan,
        FileContentType.JSON)

<<<<<<< HEAD
    reader = exportreader.ExportReader(inheritance_path, orig_ssp)
    markdown_dict: exportreader.InheritanceViewDict = reader._read_inheritance_markdown_directory()

    assert len(markdown_dict) == 2
=======
    reader = exportreader.ExportReader(inheritance_path, orig_ssp)  # type: ignore
    markdown_dict: exportreader.InheritanceViewDict = reader._read_inheritance_markdown_directory()

    assert len(markdown_dict) == 3
>>>>>>> 6de26a19
    assert 'ac-2' in markdown_dict
    assert len(markdown_dict['ac-2']) == 2
    assert expected_appliance_uuid in markdown_dict['ac-2']

    assert len(markdown_dict['ac-2.1']) == 0

    inheritance_info = markdown_dict['ac-2'][expected_appliance_uuid]

    assert inheritance_info[0][0].provided_uuid == '18ac4e2a-b5f2-46e4-94fa-cc84ab6fe114'
    assert inheritance_info[1][0].responsibility_uuid == '4b34c68f-75fa-4b38-baf0-e50158c13ac2'
    assert inheritance_info[1][0].description == 'My Satisfied Description'


def test_read_inheritance_markdown_dir_with_multiple_leveraged_components(tmp_trestle_dir: pathlib.Path) -> None:
    """Test reading inheritance view directory with components that span multiple leveraged components."""
    inheritance_path = tmp_trestle_dir.joinpath(leveraged_ssp, const.INHERITANCE_VIEW_DIR)

    ac_appliance_dir = inheritance_path.joinpath('Access Control Appliance')
    prep_inheritance_dir(ac_appliance_dir)

    inheritance_text_2 = test_utils.generate_test_inheritance_md(
        provided_uuid=example_provided_uuid,
        responsibility_uuid=example_responsibility_uuid,
<<<<<<< HEAD
        leveraged_statement_names=['Access Control Appliance'],
        leveraged_ssp_href='trestle://leveraged_ssp.json'
    )

=======
        leveraged_statement_names=['Access Control Appliance']
    )

    unmapped_text = test_utils.generate_test_inheritance_md(
        provided_uuid=example_provided_uuid,
        responsibility_uuid=example_responsibility_uuid,
        leveraged_statement_names=[const.REPLACE_ME]
    )

>>>>>>> 6de26a19
    this_system_dir = inheritance_path.joinpath('This System')
    ac_2 = this_system_dir.joinpath('ac-2')
    ac_2.mkdir(parents=True)

    file = ac_2 / f'{expected_appliance_uuid}.md'
    with open(file, 'w') as f:
        f.write(inheritance_text_2)

    ac_2a = this_system_dir.joinpath('ac-2_smt.a')
    ac_2a.mkdir(parents=True)

    file = ac_2a / f'{expected_appliance_uuid}.md'
    with open(file, 'w') as f:
        f.write(unmapped_text)

    test_utils.load_from_json(tmp_trestle_dir, 'leveraging_ssp', leveraging_ssp, ossp.SystemSecurityPlan)

    orig_ssp, _ = ModelUtils.load_model_for_class(
        tmp_trestle_dir,
        leveraging_ssp,
        ossp.SystemSecurityPlan,
        FileContentType.JSON)

<<<<<<< HEAD
    reader = exportreader.ExportReader(inheritance_path, orig_ssp)
=======
    reader = exportreader.ExportReader(inheritance_path, orig_ssp)  # type: ignore
>>>>>>> 6de26a19
    markdown_dict: exportreader.InheritanceViewDict = reader._read_inheritance_markdown_directory()

    assert len(markdown_dict) == 2
    assert 'ac-2' in markdown_dict
    assert len(markdown_dict['ac-2']) == 2

    assert expected_appliance_uuid in markdown_dict['ac-2']
    inheritance_info = markdown_dict['ac-2'][expected_appliance_uuid]

    assert len(inheritance_info[0]) == 2
    assert len(inheritance_info[1]) == 2

<<<<<<< HEAD

def test_get_leveraged_ssp_reference(tmp_trestle_dir: pathlib.Path) -> None:
    """Test retrieving leveraged SSP reference from Markdown."""
    inheritance_path = tmp_trestle_dir.joinpath(leveraged_ssp, const.INHERITANCE_VIEW_DIR)

    ac_appliance_dir = inheritance_path.joinpath('Access Control Appliance')
    prep_inheritance_dir(ac_appliance_dir)

    test_utils.load_from_json(tmp_trestle_dir, 'leveraging_ssp', leveraging_ssp, ossp.SystemSecurityPlan)

    orig_ssp, _ = ModelUtils.load_model_for_class(
        tmp_trestle_dir,
        leveraging_ssp,
        ossp.SystemSecurityPlan,
        FileContentType.JSON)

    reader = exportreader.ExportReader(inheritance_path, orig_ssp)
    assert reader.get_leveraged_ssp_href() == 'trestle://leveraged_ssp.json'


def test_get_leveraged_components(tmp_trestle_dir: pathlib.Path) -> None:
    """Test leveraged mapped components from Markdown."""
    inheritance_path = tmp_trestle_dir.joinpath(leveraged_ssp, const.INHERITANCE_VIEW_DIR)

    ac_appliance_dir = inheritance_path.joinpath('Access Control Appliance')
    prep_inheritance_dir(ac_appliance_dir)

    this_system_dir = inheritance_path.joinpath('This System')
    ac_2 = this_system_dir.joinpath('ac-2')
    ac_2.mkdir(parents=True)

    inheritance_text_2 = test_utils.generate_test_inheritance_md(
        provided_uuid=example_provided_uuid,
        responsibility_uuid=example_responsibility_uuid,
        leveraged_statement_names=['Access Control Appliance'],
        leveraged_ssp_href='trestle://leveraged_ssp.json'
    )

    file = ac_2 / f'{expected_appliance_uuid}.md'
    with open(file, 'w') as f:
        f.write(inheritance_text_2)

    test_utils.load_from_json(tmp_trestle_dir, 'leveraging_ssp', leveraging_ssp, ossp.SystemSecurityPlan)

    orig_ssp, _ = ModelUtils.load_model_for_class(
        tmp_trestle_dir,
        leveraging_ssp,
        ossp.SystemSecurityPlan,
        FileContentType.JSON)

    reader = exportreader.ExportReader(inheritance_path, orig_ssp)
    _ = reader.read_exports_from_markdown()

    leveraged_components = reader.get_leveraged_components()

    assert len(leveraged_components) == 2
    assert 'Access Control Appliance' in leveraged_components
    assert 'This System' in leveraged_components
=======
    assert 'ac-2_smt.a' in markdown_dict
    assert len(markdown_dict['ac-2_smt.a']) == 2

    assert expected_appliance_uuid in markdown_dict['ac-2_smt.a']
    inheritance_info = markdown_dict['ac-2_smt.a'][expected_appliance_uuid]

    # Only leveraging from one component
    assert len(inheritance_info[0]) == 1
    assert len(inheritance_info[1]) == 1


def test_update_type_with_by_comp(sample_implemented_requirement: ossp.ImplementedRequirement) -> None:
    """Test update type with by component."""
    test_ssp: ossp.SystemSecurityPlan = gens.generate_sample_model(ossp.SystemSecurityPlan)
    reader = exportreader.ExportReader('', test_ssp)

    test_inherited: ossp.Inherited = gens.generate_sample_model(ossp.Inherited)
    test_satisfied: ossp.Satisfied = gens.generate_sample_model(ossp.Satisfied)

    test_comp_uuid = str(uuid.uuid4())

    test_by_comp_dict: exportreader.ByComponentDict = {test_comp_uuid: ([test_inherited], [test_satisfied])}

    assert len(sample_implemented_requirement.by_components) == 1

    reader._update_type_with_by_comp(sample_implemented_requirement, test_by_comp_dict)

    # Ensure a new by_comp was added, but the original was not removed
    assert len(sample_implemented_requirement.by_components) == 2

    # Test update the existing without adding a new component
    test_satisfied.description = 'Updated Description'
    test_by_comp_dict: exportreader.ByComponentDict = {test_comp_uuid: ([test_inherited], [test_satisfied])}
    reader._update_type_with_by_comp(sample_implemented_requirement, test_by_comp_dict)

    assert len(sample_implemented_requirement.by_components) == 2
    new_by_comp = sample_implemented_requirement.by_components[1]  # type: ignore

    assert new_by_comp.component_uuid == test_comp_uuid
    assert new_by_comp.satisfied is not None
    assert new_by_comp.satisfied[0].description == 'Updated Description'

    # Test removing the existing inheritance info
    test_by_comp_dict: exportreader.ByComponentDict = {}
    reader._update_type_with_by_comp(sample_implemented_requirement, test_by_comp_dict)

    new_by_comp = sample_implemented_requirement.by_components[1]  # type: ignore

    assert new_by_comp.component_uuid == test_comp_uuid
    assert new_by_comp.satisfied is None
    assert new_by_comp.inherited is None
>>>>>>> 6de26a19
<|MERGE_RESOLUTION|>--- conflicted
+++ resolved
@@ -37,8 +37,6 @@
 example_responsibility_uuid = '4b34c68f-75fa-4b38-baf0-e50158c13ac2'
 
 
-<<<<<<< HEAD
-=======
 @pytest.fixture(scope='function')
 def sample_implemented_requirement() -> ossp.ImplementedRequirement:
     """Return a valid ComponentDefinition object with some contents."""
@@ -49,7 +47,6 @@
     return impl_req
 
 
->>>>>>> 6de26a19
 def prep_inheritance_dir(ac_appliance_dir: pathlib.Path) -> None:
     """Prepare inheritance directory with basic information."""
     ac_2 = ac_appliance_dir.joinpath('ac-2')
@@ -58,12 +55,8 @@
     inheritance_text = test_utils.generate_test_inheritance_md(
         provided_uuid=example_provided_uuid,
         responsibility_uuid=example_responsibility_uuid,
-<<<<<<< HEAD
         leveraged_statement_names=['Access Control Appliance', 'THIS SYSTEM (SaaS)'],
         leveraged_ssp_href='trestle://leveraged_ssp.json'
-=======
-        leveraged_statement_names=['Access Control Appliance', 'THIS SYSTEM (SaaS)']
->>>>>>> 6de26a19
     )
 
     file = ac_2 / f'{expected_appliance_uuid}.md'
@@ -93,11 +86,7 @@
         ossp.SystemSecurityPlan,
         FileContentType.JSON)
 
-<<<<<<< HEAD
-    reader = exportreader.ExportReader(inheritance_path, orig_ssp)
-=======
-    reader = exportreader.ExportReader(inheritance_path, orig_ssp)  # type: ignore
->>>>>>> 6de26a19
+    reader = exportreader.ExportReader(inheritance_path, orig_ssp)
     ssp = reader.read_exports_from_markdown()
 
     implemented_requirements = ssp.control_implementation.implemented_requirements
@@ -132,12 +121,8 @@
     unmapped_text = test_utils.generate_test_inheritance_md(
         provided_uuid=example_provided_uuid,
         responsibility_uuid=example_responsibility_uuid,
-<<<<<<< HEAD
         leveraged_statement_names=[const.REPLACE_ME],
         leveraged_ssp_href='trestle://leveraged_ssp.json'
-=======
-        leveraged_statement_names=[const.REPLACE_ME]
->>>>>>> 6de26a19
     )
 
     ac_21 = ac_appliance_dir.joinpath('ac-2.1')
@@ -155,17 +140,10 @@
         ossp.SystemSecurityPlan,
         FileContentType.JSON)
 
-<<<<<<< HEAD
     reader = exportreader.ExportReader(inheritance_path, orig_ssp)
     markdown_dict: exportreader.InheritanceViewDict = reader._read_inheritance_markdown_directory()
 
-    assert len(markdown_dict) == 2
-=======
-    reader = exportreader.ExportReader(inheritance_path, orig_ssp)  # type: ignore
-    markdown_dict: exportreader.InheritanceViewDict = reader._read_inheritance_markdown_directory()
-
     assert len(markdown_dict) == 3
->>>>>>> 6de26a19
     assert 'ac-2' in markdown_dict
     assert len(markdown_dict['ac-2']) == 2
     assert expected_appliance_uuid in markdown_dict['ac-2']
@@ -189,22 +167,17 @@
     inheritance_text_2 = test_utils.generate_test_inheritance_md(
         provided_uuid=example_provided_uuid,
         responsibility_uuid=example_responsibility_uuid,
-<<<<<<< HEAD
         leveraged_statement_names=['Access Control Appliance'],
         leveraged_ssp_href='trestle://leveraged_ssp.json'
     )
 
-=======
-        leveraged_statement_names=['Access Control Appliance']
-    )
-
     unmapped_text = test_utils.generate_test_inheritance_md(
         provided_uuid=example_provided_uuid,
         responsibility_uuid=example_responsibility_uuid,
-        leveraged_statement_names=[const.REPLACE_ME]
-    )
-
->>>>>>> 6de26a19
+        leveraged_statement_names=[const.REPLACE_ME],
+        leveraged_ssp_href='trestle://leveraged_ssp.json'
+    )
+
     this_system_dir = inheritance_path.joinpath('This System')
     ac_2 = this_system_dir.joinpath('ac-2')
     ac_2.mkdir(parents=True)
@@ -228,11 +201,7 @@
         ossp.SystemSecurityPlan,
         FileContentType.JSON)
 
-<<<<<<< HEAD
-    reader = exportreader.ExportReader(inheritance_path, orig_ssp)
-=======
-    reader = exportreader.ExportReader(inheritance_path, orig_ssp)  # type: ignore
->>>>>>> 6de26a19
+    reader = exportreader.ExportReader(inheritance_path, orig_ssp)
     markdown_dict: exportreader.InheritanceViewDict = reader._read_inheritance_markdown_directory()
 
     assert len(markdown_dict) == 2
@@ -245,7 +214,16 @@
     assert len(inheritance_info[0]) == 2
     assert len(inheritance_info[1]) == 2
 
-<<<<<<< HEAD
+    assert 'ac-2_smt.a' in markdown_dict
+    assert len(markdown_dict['ac-2_smt.a']) == 2
+
+    assert expected_appliance_uuid in markdown_dict['ac-2_smt.a']
+    inheritance_info = markdown_dict['ac-2_smt.a'][expected_appliance_uuid]
+
+    # Only leveraging from one component
+    assert len(inheritance_info[0]) == 1
+    assert len(inheritance_info[1]) == 1
+
 
 def test_get_leveraged_ssp_reference(tmp_trestle_dir: pathlib.Path) -> None:
     """Test retrieving leveraged SSP reference from Markdown."""
@@ -304,16 +282,6 @@
     assert len(leveraged_components) == 2
     assert 'Access Control Appliance' in leveraged_components
     assert 'This System' in leveraged_components
-=======
-    assert 'ac-2_smt.a' in markdown_dict
-    assert len(markdown_dict['ac-2_smt.a']) == 2
-
-    assert expected_appliance_uuid in markdown_dict['ac-2_smt.a']
-    inheritance_info = markdown_dict['ac-2_smt.a'][expected_appliance_uuid]
-
-    # Only leveraging from one component
-    assert len(inheritance_info[0]) == 1
-    assert len(inheritance_info[1]) == 1
 
 
 def test_update_type_with_by_comp(sample_implemented_requirement: ossp.ImplementedRequirement) -> None:
@@ -355,5 +323,4 @@
 
     assert new_by_comp.component_uuid == test_comp_uuid
     assert new_by_comp.satisfied is None
-    assert new_by_comp.inherited is None
->>>>>>> 6de26a19
+    assert new_by_comp.inherited is None